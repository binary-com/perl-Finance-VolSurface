--- conflicted
+++ resolved
@@ -87,84 +87,6 @@
     return 1;
 }
 
-<<<<<<< HEAD
-my %premium_adjusted = map { $_ => 1 } qw(
-    frxAUDAED
-    frxAUDCAD
-    frxAUDCHF
-    frxAUDHKD
-    frxAUDIDR
-    frxAUDJPY
-    frxAUDMXN
-    frxAUDNOK
-    frxAUDNZD
-    frxAUDSEK
-    frxAUDSGD
-    frxAUDTRY
-    frxAUDZAR
-    frxBTCEUR
-    frxBTCUSD
-    frxCADCHF
-    frxCADJPY
-    frxCHFJPY
-    frxEURAED
-    frxEURAUD
-    frxEURCAD
-    frxEURCHF
-    frxEURGBP
-    frxEURHKD
-    frxEURIDR
-    frxEURINR
-    frxEURJPY
-    frxEURMXN
-    frxEURNOK
-    frxEURNZD
-    frxEURPLN
-    frxEURSEK
-    frxEURSGD
-    frxEURTRY
-    frxEURZAR
-    frxGBPAED
-    frxGBPAUD
-    frxGBPCAD
-    frxGBPCHF
-    frxGBPHKD
-    frxGBPIDR
-    frxGBPINR
-    frxGBPJPY
-    frxGBPMXN
-    frxGBPNOK
-    frxGBPNZD
-    frxGBPPLN
-    frxGBPSEK
-    frxGBPSGD
-    frxGBPTRY
-    frxGBPZAR
-    frxNZDCHF
-    frxNZDJPY
-    frxUSDAED
-    frxUSDCAD
-    frxUSDCHF
-    frxUSDHKD
-    frxUSDIDR
-    frxUSDINR
-    frxUSDJPY
-    frxUSDMXN
-    frxUSDNOK
-    frxUSDPLN
-    frxUSDSEK
-    frxUSDSGD
-    frxUSDTRY
-    frxUSDZAR
-);
-
-sub underlying_is_premium_adjusted {
-    my ($symbol) = @_;
-    my ($curr1, $curr2) = $symbol =~ /^frx(\w{3})(\w{3})$/ or die 'unhandled forex symbol ' . $symbol;
-
-    return exists $premium_adjusted{$symbol};
-}
-
 =head2 get_ny_offset_from_gmt
 
 Returns offset in hours for the given epoch for NY vs GMT.
@@ -182,6 +104,4 @@
     return $ny_offset_from_gmt_by_hour->{$epoch};
 }
 
-=======
->>>>>>> 8ffb609c
 1;